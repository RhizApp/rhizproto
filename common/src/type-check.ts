--- conflicted
+++ resolved
@@ -1,15 +1,11 @@
 import { CID } from 'multiformats/cid'
-<<<<<<< HEAD
 import Timestamp from './timestamp.js'
-import { SignedRoot, IdMapping, User } from './types.js'
+import { Commit, IdMapping, User } from './types.js'
 
 export const assure = <T>(obj: any, name: string, check: (obj: any) => obj is T): T => {
   if(check(obj)) return obj
   throw new Error(`Not a ${name}`)
 }
-=======
-import { Commit, User } from './types.js'
->>>>>>> 135800f0
 
 export const isObject = (obj: any): obj is Object => {
   return obj && typeof obj === 'object'
@@ -29,22 +25,18 @@
     && Array.isArray(obj.follows)
 }
 
-<<<<<<< HEAD
 export const assureUser = (obj: any): User => {
   return assure(obj, "User", isUser)
 }
 
-export const isSignedRoot = (obj: any): obj is SignedRoot => {
-=======
 export const isCommit = (obj: any): obj is Commit => {
->>>>>>> 135800f0
   return isObject(obj)
     && isCID(obj.user)
     && ArrayBuffer.isView(obj.sig)
 }
 
-export const assureSignedRoot = (obj: any): SignedRoot => {
-  return assure(obj, "SignedRoot", isSignedRoot)
+export const assureCommit = (obj: any): Commit => {
+  return assure(obj, "Commit", isCommit)
 }
 
 export const isIdMapping = (obj: any): obj is IdMapping => {
